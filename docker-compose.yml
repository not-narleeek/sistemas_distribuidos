<<<<<<< HEAD
=======
version: '3.9'

>>>>>>> 6c11943d
services:
  zookeeper:
    image: confluentinc/cp-zookeeper:7.5.0
    environment:
      ZOOKEEPER_CLIENT_PORT: 2181
      ZOOKEEPER_TICK_TIME: 2000
    ports:
      - "2181:2181"

  kafka:
    image: confluentinc/cp-kafka:7.5.0
    depends_on:
      - zookeeper
    environment:
      KAFKA_BROKER_ID: 1
      KAFKA_ZOOKEEPER_CONNECT: zookeeper:2181
      KAFKA_LISTENERS: PLAINTEXT://0.0.0.0:9092
      KAFKA_ADVERTISED_LISTENERS: PLAINTEXT://kafka:9092
      KAFKA_OFFSETS_TOPIC_REPLICATION_FACTOR: 1
      KAFKA_TRANSACTION_STATE_LOG_REPLICATION_FACTOR: 1
      KAFKA_TRANSACTION_STATE_LOG_MIN_ISR: 1
      KAFKA_AUTO_CREATE_TOPICS_ENABLE: 'false'
    ports:
      - "9092:9092"

  kafka-init:
    image: confluentinc/cp-kafka:7.5.0
    depends_on:
      - kafka
    entrypoint: ["/bin/bash", "-c"]
    command: >
      kafka-topics --bootstrap-server kafka:9092 --create --if-not-exists --topic questions_in --partitions 3 --replication-factor 1 &&
      kafka-topics --bootstrap-server kafka:9092 --create --if-not-exists --topic llm_requests --partitions 3 --replication-factor 1 &&
      kafka-topics --bootstrap-server kafka:9092 --create --if-not-exists --topic llm_responses --partitions 3 --replication-factor 1 &&
      kafka-topics --bootstrap-server kafka:9092 --create --if-not-exists --topic llm_errors --partitions 1 --replication-factor 1 &&
      kafka-topics --bootstrap-server kafka:9092 --create --if-not-exists --topic regeneration_requests --partitions 3 --replication-factor 1 &&
      kafka-topics --bootstrap-server kafka:9092 --create --if-not-exists --topic validated_responses --partitions 3 --replication-factor 1

  mongo:
    image: mongo:6.0
    volumes:
      - mongo_data:/data/db
    ports:
      - "27017:27017"

  init-mongo:
    build:
      context: .
      dockerfile: mongo-init/Dockerfile
    depends_on:
      - mongo
    environment:
      MONGO_INITDB_HOST: mongo
      MONGO_INITDB_PORT: 27017
      MONGO_INITDB_DATABASE: yahoo_db
      MONGO_INITDB_COLLECTION: questions

  cache-service:
    build:
      context: .
      dockerfile: cache/Dockerfile
    environment:
      KAFKA_BOOTSTRAP_SERVERS: kafka:9092
      SERVICE_NAME: cache-service
      CACHE_POLICY: ${CACHE_POLICY:-lru}
      CACHE_SIZE: ${CACHE_SIZE:-1024}
      CACHE_TTL: ${CACHE_TTL:-3600}
    command:
      [
        "--policy", "${CACHE_POLICY:-lru}",
        "--size", "${CACHE_SIZE:-1024}",
        "--ttl", "${CACHE_TTL:-3600}",
        "--mongo-uri", "mongodb://mongo:27017/",
        "--mongo-db", "yahoo_db",
        "--mongo-coll", "results",
        "--input-topic", "questions_in",
        "--llm-topic", "llm_requests",
        "--validated-topic", "validated_responses",
        "--regeneration-topic", "regeneration_requests",
        "--group-id", "cache-service",
      ]
    depends_on:
      - kafka-init
      - mongo

  traffic-generator:
    build:
      context: .
      dockerfile: generador/Dockerfile
    environment:
      KAFKA_BOOTSTRAP_SERVERS: kafka:9092
      SERVICE_NAME: traffic-generator
    command:
      [
        "--total", "100",
        "--distribution", "poisson",
        "--lambda", "1.5",
        "--mongo-uri", "mongodb://mongo:27017/",
        "--mongo-db", "yahoo_db",
        "--mongo-coll", "questions",
        "--output", "/data/traffic",
        "--topic", "questions_in",
        "--partitions", "3",
        "--replication-factor", "1"
      ]
    volumes:
      - ./data_collected:/data
    depends_on:
      - kafka-init
      - mongo

  llm-consumer:
    build:
      context: .
      dockerfile: LLM/Dockerfile
    environment:
      KAFKA_BOOTSTRAP_SERVERS: kafka:9092
      SERVICE_NAME: llm-consumer
    command:
      [
        "--request-topic", "llm_requests",
        "--response-topic", "llm_responses",
        "--error-topic", "llm_errors",
        "--group-id", "llm-consumer"
      ]
    depends_on:
      - kafka-init

  storage-service:
    build:
      context: .
      dockerfile: storage_service/Dockerfile
    environment:
      KAFKA_BOOTSTRAP_SERVERS: kafka:9092
      SERVICE_NAME: storage-service
    command:
      [
        "--mongo-uri", "mongodb://mongo:27017/",
        "--db", "yahoo_db",
        "--collection", "results",
        "--metrics", "metrics",
        "--topic", "validated_responses",
        "--group-id", "storage-service"
      ]
    depends_on:
      - kafka-init
      - mongo

  flink-jobmanager:
    build:
      context: .
      dockerfile: flink_job/Dockerfile
    environment:
      JOB_MANAGER_RPC_ADDRESS: flink-jobmanager
      KAFKA_BOOTSTRAP_SERVERS: kafka:9092
      FLINK_PARALLELISM: ${FLINK_PARALLELISM:-1}
      SCORE_THRESHOLD: ${SCORE_THRESHOLD:-0.65}
      MAX_RETRIES: ${MAX_RETRIES:-3}
      LLM_RESPONSES_TOPIC: llm_responses
      VALIDATED_TOPIC: validated_responses
      REGEN_TOPIC: regeneration_requests
      FLINK_PROPERTIES: "jobmanager.rpc.address: flink-jobmanager"
    command: ["jobmanager"]
    ports:
      - "8081:8081"
    depends_on:
      - kafka-init

  flink-taskmanager:
    build:
      context: .
      dockerfile: flink_job/Dockerfile
    environment:
      JOB_MANAGER_RPC_ADDRESS: flink-jobmanager
      KAFKA_BOOTSTRAP_SERVERS: kafka:9092
      FLINK_PROPERTIES: "jobmanager.rpc.address: flink-jobmanager"
    command: ["taskmanager"]
    depends_on:
      - flink-jobmanager

  flink-submit:
    build:
      context: .
      dockerfile: flink_job/Dockerfile
    environment:
      KAFKA_BOOTSTRAP_SERVERS: kafka:9092
      FLINK_PARALLELISM: ${FLINK_PARALLELISM:-1}
      SCORE_THRESHOLD: ${SCORE_THRESHOLD:-0.65}
      MAX_RETRIES: ${MAX_RETRIES:-3}
      LLM_RESPONSES_TOPIC: llm_responses
      VALIDATED_TOPIC: validated_responses
      REGEN_TOPIC: regeneration_requests
    entrypoint: ["/bin/bash", "-c"]
    command: ["flink run -py /opt/flink/usrlib/streaming_score_job.py"]
    depends_on:
      - flink-jobmanager
      - flink-taskmanager
      - kafka-init

volumes:
  mongo_data:<|MERGE_RESOLUTION|>--- conflicted
+++ resolved
@@ -1,8 +1,3 @@
-<<<<<<< HEAD
-=======
-version: '3.9'
-
->>>>>>> 6c11943d
 services:
   zookeeper:
     image: confluentinc/cp-zookeeper:7.5.0
