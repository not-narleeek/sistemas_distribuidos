from __future__ import annotations

import argparse
import logging
import time
from collections import OrderedDict, defaultdict
from dataclasses import dataclass
from typing import Any

<<<<<<< HEAD
from common import (
    LLMRequest,
    QuestionMessage,
    ValidatedResponse,
    build_consumer,
    build_producer,
    configure_logging,
    connect_mongo,
)

LOGGER = logging.getLogger(__name__)
=======
from pymongo import MongoClient
>>>>>>> 0cfd7388

from common import (
    LLMRequest,
    QuestionMessage,
    ValidatedResponse,
    build_consumer,
    build_producer,
    configure_logging,
)

LOGGER = logging.getLogger(__name__)


@dataclass
class CacheEntry:
    value: dict[str, Any]
    stored_at: float


class CacheBase:
    def __init__(self, size: int, ttl: float):
        self.size = size
        self.ttl = ttl
        self.cache: dict[str, CacheEntry] = {}
        self.hits = 0
        self.misses = 0

    def get(self, key: str) -> dict[str, Any] | None:  # pragma: no cover - abstract
        raise NotImplementedError

    def put(self, key: str, value: dict[str, Any]) -> None:  # pragma: no cover - abstract
        raise NotImplementedError

    def evict(self, key: str) -> None:
        self.cache.pop(key, None)

    def is_expired(self, key: str) -> bool:
        if self.ttl <= 0 or key not in self.cache:
            return False
        return time.time() - self.cache[key].stored_at > self.ttl


class LRUCache(CacheBase):
    def __init__(self, size: int, ttl: float):
        super().__init__(size, ttl)
        self.order = OrderedDict()

    def evict(self, key: str) -> None:
        self.order.pop(key, None)
        super().evict(key)

    def get(self, key: str) -> dict[str, Any] | None:
        if key in self.cache and not self.is_expired(key):
            self.order.move_to_end(key)
            self.hits += 1
            return self.cache[key].value
        if key in self.cache and self.is_expired(key):
            self.evict(key)
        self.misses += 1
        return None

    def put(self, key: str, value: dict[str, Any]) -> None:
        if key in self.cache:
            self.order.move_to_end(key)
        else:
            if len(self.cache) >= self.size:
                oldest, _ = self.order.popitem(last=False)
                super().evict(oldest)
            self.order[key] = None
        self.cache[key] = CacheEntry(value=value, stored_at=time.time())


class LFUCache(CacheBase):
    def __init__(self, size: int, ttl: float):
        super().__init__(size, ttl)
        self.freq = defaultdict(int)

    def evict(self, key: str) -> None:
        self.freq.pop(key, None)
        super().evict(key)

    def get(self, key: str) -> dict[str, Any] | None:
        if key in self.cache and not self.is_expired(key):
            self.freq[key] += 1
            self.hits += 1
            return self.cache[key].value
        if key in self.cache and self.is_expired(key):
            self.evict(key)
        self.misses += 1
        return None

    def put(self, key: str, value: dict[str, Any]) -> None:
        if key not in self.cache and len(self.cache) >= self.size:
            least_used = min(self.freq, key=lambda item: (self.freq[item], self.cache[item].stored_at))
            self.evict(least_used)
        self.cache[key] = CacheEntry(value=value, stored_at=time.time())
        self.freq[key] += 1


class FIFOCache(CacheBase):
    def __init__(self, size: int, ttl: float):
        super().__init__(size, ttl)
        self.queue: list[str] = []

    def evict(self, key: str) -> None:
        try:
            self.queue.remove(key)
        except ValueError:
            pass
        super().evict(key)

    def get(self, key: str) -> dict[str, Any] | None:
        if key in self.cache and not self.is_expired(key):
            self.hits += 1
            return self.cache[key].value
        if key in self.cache and self.is_expired(key):
            self.evict(key)
        self.misses += 1
        return None

    def put(self, key: str, value: dict[str, Any]) -> None:
        if key not in self.cache:
            if len(self.cache) >= self.size and self.queue:
                oldest = self.queue.pop(0)
                super().evict(oldest)
            self.queue.append(key)
        self.cache[key] = CacheEntry(value=value, stored_at=time.time())


def build_cache(policy: str, size: int, ttl: float) -> CacheBase:
    if policy == "lru":
        return LRUCache(size, ttl)
    if policy == "lfu":
        return LFUCache(size, ttl)
    if policy == "fifo":
        return FIFOCache(size, ttl)
    raise ValueError(f"Política de caché desconocida: {policy}")


class CacheService:
    def __init__(
        self,
        *,
        policy: str,
        size: int,
        ttl: float,
        mongo_uri: str,
        database: str,
        collection: str,
        input_topic: str,
        llm_topic: str,
        validated_topic: str,
        regeneration_topic: str,
        group_id: str,
    ):
        self.cache = build_cache(policy, size, ttl)
<<<<<<< HEAD
        client = connect_mongo(mongo_uri)
        self.mongo = client[database][collection]
=======
        self.mongo = MongoClient(mongo_uri)[database][collection]
>>>>>>> 0cfd7388
        self.consumer = build_consumer("", group_id=group_id)
        self.consumer.subscribe([input_topic, regeneration_topic])
        self.producer = build_producer()
        self.llm_topic = llm_topic
        self.validated_topic = validated_topic
        self.regen_topic = regeneration_topic

    def _lookup_storage(self, question_id: str) -> dict[str, Any] | None:
        record = self.mongo.find_one({"id_pregunta": question_id})
        if not record or not record.get("respuesta_llm"):
            return None
        return {
            "question_id": question_id,
            "llm_answer": record.get("respuesta_llm", ""),
            "best_answer": record.get("respuesta_dataset", ""),
            "score": float(record.get("score", 0.0)),
            "accepted": bool(record.get("aceptado", False)),
            "title": record.get("pregunta", ""),
            "content": record.get("contenido", ""),
        }

    def _emit_validated(self, message: QuestionMessage, cached: dict[str, Any], source: str) -> None:
        validated = ValidatedResponse(
            message_id=message.message_id,
            trace_id=message.trace_id,
            question_id=message.question_id,
            title=cached.get("title", message.title),
            content=cached.get("content", message.content),
            llm_answer=cached.get("llm_answer", ""),
            best_answer=cached.get("best_answer", message.best_answer),
            score=float(cached.get("score", 0.0)),
            accepted=bool(cached.get("accepted", True)),
            source=source,
            attempts=message.attempts,
        )
        self.producer.send(self.validated_topic, key=validated.message_id, value=validated.asdict())
        self.producer.flush()

    def _emit_llm_request(self, message: QuestionMessage) -> None:
        prompt_parts = [message.title, message.content]
        prompt = "\n\n".join(part for part in prompt_parts if part)
        request = LLMRequest(
            message_id=message.message_id,
            trace_id=message.trace_id,
            question_id=message.question_id,
            title=message.title,
            content=message.content,
            prompt=prompt,
            best_answer=message.best_answer,
            attempts=message.attempts + 1,
        )
        self.producer.send(self.llm_topic, key=request.message_id, value=request.asdict())
        self.producer.flush()

    def process(self) -> None:
        LOGGER.info("Cache service iniciado")
        while True:
            records = self.consumer.poll(timeout_ms=1000)
            for _, messages in records.items():
                for record in messages:
                    payload = record.value
                    if record.topic == self.regen_topic:
                        LOGGER.info(
                            "Reintento solicitado",
                            extra={"question_id": payload.get("question_id"), "attempts": payload.get("attempts")},
                        )
                        attempts = int(payload.get("attempts", 0))
                        request = LLMRequest(
                            message_id=payload["message_id"],
                            trace_id=payload["trace_id"],
                            question_id=payload["question_id"],
                            title=payload.get("title", ""),
                            content=payload.get("content", ""),
                            prompt=payload.get("prompt", ""),
                            best_answer=payload.get("best_answer", ""),
                            attempts=attempts + 1,
                        )
                        self.producer.send(self.llm_topic, key=request.message_id, value=request.asdict())
                        self.producer.flush()
                        continue

                    message = QuestionMessage(**payload)
                    cached = self.cache.get(message.question_id)
                    if cached:
                        LOGGER.info("Hit de caché", extra={"question_id": message.question_id})
                        self._emit_validated(message, cached, source="cache")
                    else:
                        storage_hit = self._lookup_storage(message.question_id)
                        if storage_hit:
                            LOGGER.info(
                                "Respuesta encontrada en almacenamiento",
                                extra={"question_id": message.question_id},
                            )
                            self.cache.put(message.question_id, storage_hit)
                            self._emit_validated(message, storage_hit, source="storage")
                        else:
                            LOGGER.info(
                                "Cache miss", extra={"question_id": message.question_id}
                            )
                            self._emit_llm_request(message)
                if messages:
                    self.consumer.commit()


def main() -> None:
    parser = argparse.ArgumentParser(description="Servicio de caché productor/consumidor")
    parser.add_argument("--policy", default="lru", choices=["lru", "lfu", "fifo"])
    parser.add_argument("--size", type=int, default=1024)
    parser.add_argument("--ttl", type=float, default=3600)
    parser.add_argument("--mongo-uri", default="mongodb://mongo:27017/")
    parser.add_argument("--mongo-db", default="yahoo_db")
    parser.add_argument("--mongo-coll", default="results")
    parser.add_argument("--input-topic", default="questions_in")
    parser.add_argument("--llm-topic", default="llm_requests")
    parser.add_argument("--validated-topic", default="validated_responses")
    parser.add_argument("--regeneration-topic", default="regeneration_requests")
    parser.add_argument("--group-id", default="cache-service")
    args = parser.parse_args()
    configure_logging()
    service = CacheService(
        policy=args.policy,
        size=args.size,
        ttl=args.ttl,
        mongo_uri=args.mongo_uri,
        database=args.mongo_db,
        collection=args.mongo_coll,
        input_topic=args.input_topic,
        llm_topic=args.llm_topic,
        validated_topic=args.validated_topic,
        regeneration_topic=args.regeneration_topic,
        group_id=args.group_id,
    )
    service.process()


if __name__ == "__main__":  # pragma: no cover - punto de entrada
    main()<|MERGE_RESOLUTION|>--- conflicted
+++ resolved
@@ -7,7 +7,6 @@
 from dataclasses import dataclass
 from typing import Any
 
-<<<<<<< HEAD
 from common import (
     LLMRequest,
     QuestionMessage,
@@ -19,9 +18,6 @@
 )
 
 LOGGER = logging.getLogger(__name__)
-=======
-from pymongo import MongoClient
->>>>>>> 0cfd7388
 
 from common import (
     LLMRequest,
@@ -178,12 +174,8 @@
         group_id: str,
     ):
         self.cache = build_cache(policy, size, ttl)
-<<<<<<< HEAD
         client = connect_mongo(mongo_uri)
         self.mongo = client[database][collection]
-=======
-        self.mongo = MongoClient(mongo_uri)[database][collection]
->>>>>>> 0cfd7388
         self.consumer = build_consumer("", group_id=group_id)
         self.consumer.subscribe([input_topic, regeneration_topic])
         self.producer = build_producer()
